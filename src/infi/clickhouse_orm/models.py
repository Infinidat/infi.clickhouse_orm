--- conflicted
+++ resolved
@@ -189,7 +189,6 @@
         fields = self._fields if include_readonly else [f for f in self._fields if not f[1].readonly]
         return '\t'.join(field.to_db_string(data[name], quote=False) for name, field in fields)
 
-<<<<<<< HEAD
     def to_dict(self, include_readonly=True, field_names=None):
         '''
         Returns the instance's column values as a dict.
@@ -203,8 +202,8 @@
 
         data = self.__dict__
         return {name: data[name] for name, field in fields}
-=======
-
+
+        
 class BufferModel(Model):
 
     @classmethod
@@ -215,5 +214,4 @@
         parts = ['CREATE TABLE IF NOT EXISTS `%s`.`%s` AS `%s`.`%s`' % (db_name, cls.table_name(), db_name, cls.engine.main_model.table_name())]
         engine_str = cls.engine.create_table_sql(db_name)
         parts.append(engine_str)
-        return ' '.join(parts)
->>>>>>> 77b33c0e
+        return ' '.join(parts)