--- conflicted
+++ resolved
@@ -339,10 +339,10 @@
         Returns the whole query as a SQL string.
         """
         distinct = 'DISTINCT ' if self._distinct else ''
-<<<<<<< HEAD
-
-        params = (distinct, self.select_fields_as_sql(), self._model_cls.table_name())
-        sql = u'SELECT %s%s\nFROM `%s`' % params
+        final = ' FINAL' if self._final else ''
+
+        params = (distinct, self.select_fields_as_sql(), self._model_cls.table_name(), final)
+        sql = u'SELECT %s%s\nFROM `%s`%s' % params
 
         if self._prewhere_q:
             sql += '\nPREWHERE ' + self.conditions_as_sql(self._prewhere_q)
@@ -360,17 +360,6 @@
             sql += '\nLIMIT %d, %d' % self._limits
 
         return sql
-=======
-        fields = '*'
-        if self._fields:
-            fields = comma_join('`%s`' % field for field in self._fields)
-        ordering = '\nORDER BY ' + self.order_by_as_sql() if self._order_by else ''
-        limit = '\nLIMIT %d, %d' % self._limits if self._limits else ''
-        final = ' FINAL' if self._final else ''
-        params = (distinct, fields, self._model_cls.table_name(), final,
-                  self.conditions_as_sql(), ordering, limit)
-        return u'SELECT %s%s\nFROM `%s`%s\nWHERE %s%s%s' % params
->>>>>>> 9df82a44
 
     def order_by_as_sql(self):
         """
