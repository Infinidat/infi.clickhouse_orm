from __future__ import unicode_literals

import six
import pytz
from copy import copy
from math import ceil
<<<<<<< HEAD
from .engines import CollapsingMergeTree
from datetime import date, datetime, tzinfo
from .utils import comma_join
=======
from datetime import date, datetime
from .utils import comma_join, is_iterable
>>>>>>> 962a1673


# TODO
# - check that field names are valid
# - operators for arrays: length, has, empty

class Operator(object):
    """
    Base class for filtering operators.
    """

    def to_sql(self, model_cls, field_name, value):
        """
        Subclasses should implement this method. It returns an SQL string
        that applies this operator on the given field and value.
        """
        raise NotImplementedError   # pragma: no cover

    def _value_to_sql(self, field, value, quote=True):
<<<<<<< HEAD
        from infi.clickhouse_orm.funcs import F
=======
>>>>>>> 962a1673
        if isinstance(value, F):
            return value.to_sql()
        return field.to_db_string(field.to_python(value, pytz.utc), quote)


class SimpleOperator(Operator):
    """
    A simple binary operator such as a=b, a<b, a>b etc.
    """

    def __init__(self, sql_operator, sql_for_null=None):
        self._sql_operator = sql_operator
        self._sql_for_null = sql_for_null

    def to_sql(self, model_cls, field_name, value):
        field = getattr(model_cls, field_name)
        value = self._value_to_sql(field, value)
        if value == '\\N' and self._sql_for_null is not None:
            return ' '.join([field_name, self._sql_for_null])
        return ' '.join([field_name, self._sql_operator, value])


class InOperator(Operator):
    """
    An operator that implements IN.
    Accepts 3 different types of values:
    - a list or tuple of simple values
    - a string (used verbatim as the contents of the parenthesis)
    - a queryset (subquery)
    """

    def to_sql(self, model_cls, field_name, value):
        field = getattr(model_cls, field_name)
        if isinstance(value, QuerySet):
            value = value.as_sql()
        elif isinstance(value, six.string_types):
            pass
        else:
            value = comma_join([self._value_to_sql(field, v) for v in value])
        return '%s IN (%s)' % (field_name, value)


class LikeOperator(Operator):
    """
    A LIKE operator that matches the field to a given pattern. Can be
    case sensitive or insensitive.
    """

    def __init__(self, pattern, case_sensitive=True):
        self._pattern = pattern
        self._case_sensitive = case_sensitive

    def to_sql(self, model_cls, field_name, value):
        field = getattr(model_cls, field_name)
        value = self._value_to_sql(field, value, quote=False)
        value = value.replace('\\', '\\\\').replace('%', '\\\\%').replace('_', '\\\\_')
        pattern = self._pattern.format(value)
        if self._case_sensitive:
            return '%s LIKE \'%s\'' % (field_name, pattern)
        else:
            return 'lowerUTF8(%s) LIKE lowerUTF8(\'%s\')' % (field_name, pattern)


class IExactOperator(Operator):
    """
    An operator for case insensitive string comparison.
    """

    def to_sql(self, model_cls, field_name, value):
        field = getattr(model_cls, field_name)
        value = self._value_to_sql(field, value)
        return 'lowerUTF8(%s) = lowerUTF8(%s)' % (field_name, value)


class NotOperator(Operator):
    """
    A wrapper around another operator, which negates it.
    """

    def __init__(self, base_operator):
        self._base_operator = base_operator

    def to_sql(self, model_cls, field_name, value):
        # Negate the base operator
        return 'NOT (%s)' % self._base_operator.to_sql(model_cls, field_name, value)


class BetweenOperator(Operator):
    """
    An operator that implements BETWEEN.
    Accepts list or tuple of two elements and generates sql condition:
    - 'BETWEEN value[0] AND value[1]' if value[0] and value[1] are not None and not empty
    Then imitations of BETWEEN, where one of two limits is missing
    - '>= value[0]' if value[1] is None or empty
    - '<= value[1]' if value[0] is None or empty
    """

    def to_sql(self, model_cls, field_name, value):
        field = getattr(model_cls, field_name)
        value0 = self._value_to_sql(field, value[0]) if value[0] is not None or len(str(value[0])) > 0 else None
        value1 = self._value_to_sql(field, value[1]) if value[1] is not None or len(str(value[1])) > 0 else None
        if value0 and value1:
            return '%s BETWEEN %s AND %s' % (field_name, value0, value1)
        if value0 and not value1:
            return ' '.join([field_name, '>=', value0])
        if value1 and not value0:
            return ' '.join([field_name, '<=', value1])

# Define the set of builtin operators

_operators = {}

def register_operator(name, sql):
    _operators[name] = sql

register_operator('eq',          SimpleOperator('=', 'IS NULL'))
register_operator('ne',          SimpleOperator('!=', 'IS NOT NULL'))
register_operator('gt',          SimpleOperator('>'))
register_operator('gte',         SimpleOperator('>='))
register_operator('lt',          SimpleOperator('<'))
register_operator('lte',         SimpleOperator('<='))
register_operator('between',     BetweenOperator())
register_operator('in',          InOperator())
register_operator('not_in',      NotOperator(InOperator()))
register_operator('contains',    LikeOperator('%{}%'))
register_operator('startswith',  LikeOperator('{}%'))
register_operator('endswith',    LikeOperator('%{}'))
register_operator('icontains',   LikeOperator('%{}%', False))
register_operator('istartswith', LikeOperator('{}%', False))
register_operator('iendswith',   LikeOperator('%{}', False))
register_operator('iexact',      IExactOperator())


class Cond(object):
    """
    An abstract object for storing a single query condition Field + Operator + Value.
    """

    def to_sql(self, model_cls):
        raise NotImplementedError


class FieldCond(Cond):
    """
    A single query condition made up of Field + Operator + Value.
    """
    def __init__(self, field_name, operator, value):
        self._field_name = field_name
        self._operator = _operators.get(operator)
        if self._operator is None:
            # The field name contains __ like my__field
            self._field_name = field_name + '__' + operator
            self._operator = _operators['eq']
        self._value = value

    def to_sql(self, model_cls):
        return self._operator.to_sql(model_cls, self._field_name, self._value)


class F(Cond):
    """
    Represents a database function call and its arguments.
    It doubles as a query condition when the function returns a boolean result.
    """

    def __init__(self, name, *args):
        self.name = name
        self.args = args

    def to_sql(self, *args):
        args_sql = comma_join(self.arg_to_sql(arg) for arg in self.args)
        return self.name + '(' + args_sql + ')'

    def arg_to_sql(self, arg):
        from .fields import Field, StringField, DateTimeField, DateField
        if isinstance(arg, F):
            return arg.to_sql()
        if isinstance(arg, Field):
            return "`%s`" % arg.name
        if isinstance(arg, six.string_types):
            return StringField().to_db_string(arg)
        if isinstance(arg, datetime):
            return DateTimeField().to_db_string(arg)
        if isinstance(arg, date):
            return DateField().to_db_string(arg)
        if isinstance(arg, bool):
            return six.text_type(int(arg))
        if arg is None:
            return 'NULL'
        if is_iterable(arg):
            return '[' + comma_join(self.arg_to_sql(x) for x in arg) + ']'
        return six.text_type(arg)

    # Support comparison operators with F objects

    def __lt__(self, other):
        return F.less(self, other)

    def __le__(self, other):
        return F.lessOrEquals(self, other)

    def __eq__(self, other):
        return F.equals(self, other)

    def __ne__(self, other):
        return F.notEquals(self, other)

    def __gt__(self, other):
        return F.greater(self, other)

    def __ge__(self, other):
        return F.greaterOrEquals(self, other)

    # Support arithmetic operations on F objects

    def __add__(self, other):
        return F.plus(self, other)

    def __radd__(self, other):
        return F.plus(other, self)

    def __sub__(self, other):
        return F.minus(self, other)

    def __rsub__(self, other):
        return F.minus(other, self)

    def __mul__(self, other):
        return F.multiply(self, other)

    def __rmul__(self, other):
        return F.multiply(other, self)

    def __div__(self, other):
        return F.divide(self, other)

    def __rdiv__(self, other):
        return F.divide(other, self)

    def __mod__(self, other):
        return F.modulo(self, other)

    def __rmod__(self, other):
        return F.modulo(other, self)

    def __neg__(self):
        return F.negate(self)

    def __pos__(self):
        return self

    # Arithmetic functions

    @staticmethod
    def plus(a, b):
        return F('plus', a, b)

    @staticmethod
    def minus(a, b):
        return F('minus', a, b)

    @staticmethod
    def multiply(a, b):
        return F('multiply', a, b)

    @staticmethod
    def divide(a, b):
        return F('divide', a, b)

    @staticmethod
    def intDiv(a, b):
        return F('intDiv', a, b)

    @staticmethod
    def intDivOrZero(a, b):
        return F('intDivOrZero', a, b)

    @staticmethod
    def modulo(a, b):
        return F('modulo', a, b)

    @staticmethod
    def negate(a):
        return F('negate', a)

    @staticmethod
    def abs(a):
        return F('abs', a)

    @staticmethod
    def gcd(a, b):
        return F('gcd',a, b)

    @staticmethod
    def lcm(a, b):
        return F('lcm', a, b)

    # Comparison functions

    @staticmethod
    def equals(a, b):
        return F('equals', a, b)

    @staticmethod
    def notEquals(a, b):
        return F('notEquals', a, b)

    @staticmethod
    def less(a, b):
        return F('less', a, b)

    @staticmethod
    def greater(a, b):
        return F('greater', a, b)

    @staticmethod
    def lessOrEquals(a, b):
        return F('lessOrEquals', a, b)

    @staticmethod
    def greaterOrEquals(a, b):
        return F('greaterOrEquals', a, b)

    # Functions for working with dates and times

    @staticmethod
    def toYear(d):
        return F('toYear', d)

    @staticmethod
    def toMonth(d):
        return F('toMonth', d)

    @staticmethod
    def toDayOfMonth(d):
        return F('toDayOfMonth', d)

    @staticmethod
    def toDayOfWeek(d):
        return F('toDayOfWeek', d)

    @staticmethod
    def toHour(d):
        return F('toHour', d)

    @staticmethod
    def toMinute(d):
        return F('toMinute', d)

    @staticmethod
    def toSecond(d):
        return F('toSecond', d)

    @staticmethod
    def toMonday(d):
        return F('toMonday', d)

    @staticmethod
    def toStartOfMonth(d):
        return F('toStartOfMonth', d)

    @staticmethod
    def toStartOfQuarter(d):
        return F('toStartOfQuarter', d)

    @staticmethod
    def toStartOfYear(d):
        return F('toStartOfYear', d)

    @staticmethod
    def toStartOfMinute(d):
        return F('toStartOfMinute', d)

    @staticmethod
    def toStartOfFiveMinute(d):
        return F('toStartOfFiveMinute', d)

    @staticmethod
    def toStartOfFifteenMinutes(d):
        return F('toStartOfFifteenMinutes', d)

    @staticmethod
    def toStartOfHour(d):
        return F('toStartOfHour', d)

    @staticmethod
    def toStartOfDay(d):
        return F('toStartOfDay', d)

    @staticmethod
    def toTime(d):
        return F('toTime', d)

    @staticmethod
    def toRelativeYearNum(d, timezone=''):
        return F('toRelativeYearNum', d, timezone)

    @staticmethod
    def toRelativeMonthNum(d, timezone=''):
        return F('toRelativeMonthNum', d, timezone)

    @staticmethod
    def toRelativeWeekNum(d, timezone=''):
        return F('toRelativeWeekNum', d, timezone)

    @staticmethod
    def toRelativeDayNum(d, timezone=''):
        return F('toRelativeDayNum', d, timezone)

    @staticmethod
    def toRelativeHourNum(d, timezone=''):
        return F('toRelativeHourNum', d, timezone)

    @staticmethod
    def toRelativeMinuteNum(d, timezone=''):
        return F('toRelativeMinuteNum', d, timezone)

    @staticmethod
    def toRelativeSecondNum(d, timezone=''):
        return F('toRelativeSecondNum', d, timezone)

    @staticmethod
    def now():
        return F('now')

    @staticmethod
    def today():
        return F('today')

    @staticmethod
    def yesterday(d):
        return F('yesterday')

    @staticmethod
    def timeSlot(d):
        return F('timeSlot', d)

    @staticmethod
    def timeSlots(start_time, duration):
        return F('timeSlots', start_time, duration)

    @staticmethod
    def formatDateTime(d, format, timezone=''):
        return F('formatDateTime', d, format, timezone)


class Q(object):

    AND_MODE = ' AND '
    OR_MODE = ' OR '

    def __init__(self, *filter_funcs, **filter_fields):
        self._conds = list(filter_funcs) + [self._build_cond(k, v) for k, v in six.iteritems(filter_fields)]
        self._l_child = None
        self._r_child = None
        self._negate = False
        self._mode = self.AND_MODE

    @classmethod
    def _construct_from(cls, l_child, r_child, mode):
        q = Q()
        q._l_child = l_child
        q._r_child = r_child
        q._mode = mode # AND/OR
        return q

    def _build_cond(self, key, value):
        if '__' in key:
            field_name, operator = key.rsplit('__', 1)
        else:
            field_name, operator = key, 'eq'
        return FieldCond(field_name, operator, value)

    def to_sql(self, model_cls):
        if self._conds:
            sql = self._mode.join(cond.to_sql(model_cls) for cond in self._conds)
        else:
            if self._l_child and self._r_child:
                sql = '({} {} {})'.format(
                        self._l_child.to_sql(model_cls), self._mode, self._r_child.to_sql(model_cls))
            else:
                return '1'
        if self._negate:
            sql = 'NOT (%s)' % sql
        return sql

    def __or__(self, other):
        return Q._construct_from(self, other, self.OR_MODE)

    def __and__(self, other):
        return Q._construct_from(self, other, self.AND_MODE)

    def __invert__(self):
        q = copy(self)
        q._negate = True
        return q


@six.python_2_unicode_compatible
class QuerySet(object):
    """
    A queryset is an object that represents a database query using a specific `Model`.
    It is lazy, meaning that it does not hit the database until you iterate over its
    matching rows (model instances).
    """

    def __init__(self, model_cls, database):
        """
        Initializer. It is possible to create a queryset like this, but the standard
        way is to use `MyModel.objects_in(database)`.
        """
        self._model_cls = model_cls
        self._database = database
        self._order_by = []
        self._q = []
        self._fields = model_cls.fields().keys()
        self._extra = {}
        self._limits = None
        self._distinct = False
        self._final = False

    def __iter__(self):
        """
        Iterates over the model instances matching this queryset
        """
        return self._database.select(self.as_sql(), self._model_cls)

    def __bool__(self):
        """
        Returns true if this queryset matches any rows.
        """
        return bool(self.count())

    def __nonzero__(self):      # Python 2 compatibility
        return type(self).__bool__(self)

    def __str__(self):
        return self.as_sql()

    def __getitem__(self, s):
        if isinstance(s, six.integer_types):
            # Single index
            assert s >= 0, 'negative indexes are not supported'
            qs = copy(self)
            qs._limits = (s, 1)
            return six.next(iter(qs))
        else:
            # Slice
            assert s.step in (None, 1), 'step is not supported in slices'
            start = s.start or 0
            stop = s.stop or 2**63 - 1
            assert start >= 0 and stop >= 0, 'negative indexes are not supported'
            assert start <= stop, 'start of slice cannot be smaller than its end'
            qs = copy(self)
            qs._limits = (start, stop - start)
            return qs

    def as_sql(self):
        """
        Returns the whole query as a SQL string.
        """
        distinct = 'DISTINCT ' if self._distinct else ''
        fields = '*'
        if self._fields:
            fields = comma_join('`%s`' % field for field in self._fields)
        for name, func in self._extra.items():
            fields += ', %s AS %s' % (func.to_sql(), name)
        ordering = '\nORDER BY ' + self.order_by_as_sql() if self._order_by else ''
        limit = '\nLIMIT %d, %d' % self._limits if self._limits else ''
        final = ' FINAL' if self._final else ''
        params = (distinct, fields, self._model_cls.table_name(), final,
                  self.conditions_as_sql(), ordering, limit)
        return u'SELECT %s%s\nFROM `%s`%s\nWHERE %s%s%s' % params

    def order_by_as_sql(self):
        """
        Returns the contents of the query's `ORDER BY` clause as a string.
        """
        return comma_join([
            '%s DESC' % field[1:] if field[0] == '-' else field
            for field in self._order_by
        ])

    def conditions_as_sql(self):
        """
        Returns the contents of the query's `WHERE` clause as a string.
        """
        if self._q:
            return u' AND '.join([q.to_sql(self._model_cls) for q in self._q])
        else:
            return u'1'

    def count(self):
        """
        Returns the number of matching model instances.
        """
        if self._distinct or self._limits:
            # Use a subquery, since a simple count won't be accurate
            sql = u'SELECT count() FROM (%s)' % self.as_sql()
            raw = self._database.raw(sql)
            return int(raw) if raw else 0
        # Simple case
        return self._database.count(self._model_cls, self.conditions_as_sql())

    def order_by(self, *field_names):
        """
        Returns a copy of this queryset with the ordering changed.
        """
        qs = copy(self)
        qs._order_by = field_names
        return qs

    def only(self, *field_names):
        """
        Returns a copy of this queryset limited to the specified field names.
        Useful when there are large fields that are not needed,
        or for creating a subquery to use with an IN operator.
        """
        qs = copy(self)
        qs._fields = field_names
        return qs

    def extra(self, **kwargs):
        qs = copy(self)
        qs._extra = kwargs
        return qs

    def filter(self, *q, **filter_fields):
        """
        Returns a copy of this queryset that includes only rows matching the conditions.
        Add q object to query if it specified.
        """
        from infi.clickhouse_orm.funcs import F
        qs = copy(self)
        qs._q = list(self._q)
        for arg in q:
            if isinstance(arg, Q):
                qs._q.append(arg)
            elif isinstance(arg, F):
                qs._q.append(Q(arg))
            else:
                raise TypeError('Invalid argument "%r" to queryset filter' % arg)
        if filter_fields:
            qs._q += [Q(**filter_fields)]
        return qs

    def exclude(self, **filter_fields):
        """
        Returns a copy of this queryset that excludes all rows matching the conditions.
        """
        qs = copy(self)
        qs._q = list(self._q) + [~Q(**filter_fields)]
        return qs

    def paginate(self, page_num=1, page_size=100):
        """
        Returns a single page of model instances that match the queryset.
        Note that `order_by` should be used first, to ensure a correct
        partitioning of records into pages.

        - `page_num`: the page number (1-based), or -1 to get the last page.
        - `page_size`: number of records to return per page.

        The result is a namedtuple containing `objects` (list), `number_of_objects`,
        `pages_total`, `number` (of the current page), and `page_size`.
        """
        from .database import Page
        count = self.count()
        pages_total = int(ceil(count / float(page_size)))
        if page_num == -1:
            page_num = pages_total
        elif page_num < 1:
            raise ValueError('Invalid page number: %d' % page_num)
        offset = (page_num - 1) * page_size
        return Page(
            objects=list(self[offset : offset + page_size]),
            number_of_objects=count,
            pages_total=pages_total,
            number=page_num,
            page_size=page_size
        )

    def distinct(self):
        """
        Adds a DISTINCT clause to the query, meaning that any duplicate rows
        in the results will be omitted.
        """
        qs = copy(self)
        qs._distinct = True
        return qs

    def final(self):
        """
        Adds a FINAL modifier to table, meaning data will be collapsed to final version.
        Can be used with `CollapsingMergeTree` engine only.
        """
        if not isinstance(self._model_cls.engine, CollapsingMergeTree):
            raise TypeError('final() method can be used only with CollapsingMergeTree engine')

        qs = copy(self)
        qs._final = True
        return qs

    def aggregate(self, *args, **kwargs):
        """
        Returns an `AggregateQuerySet` over this query, with `args` serving as
        grouping fields and `kwargs` serving as calculated fields. At least one
        calculated field is required. For example:
        ```
            Event.objects_in(database).filter(date__gt='2017-08-01').aggregate('event_type', count='count()')
        ```
        is equivalent to:
        ```
            SELECT event_type, count() AS count FROM event
            WHERE data > '2017-08-01'
            GROUP BY event_type
        ```
        """
        return AggregateQuerySet(self, args, kwargs)


class AggregateQuerySet(QuerySet):
    """
    A queryset used for aggregation.
    """

    def __init__(self, base_qs, grouping_fields, calculated_fields):
        """
        Initializer. Normally you should not call this but rather use `QuerySet.aggregate()`.

        The grouping fields should be a list/tuple of field names from the model. For example:
        ```
            ('event_type', 'event_subtype')
        ```
        The calculated fields should be a mapping from name to a ClickHouse aggregation function. For example:
        ```
            {'weekday': 'toDayOfWeek(event_date)', 'number_of_events': 'count()'}
        ```
        At least one calculated field is required.
        """
        super(AggregateQuerySet, self).__init__(base_qs._model_cls, base_qs._database)
        assert calculated_fields, 'No calculated fields specified for aggregation'
        self._fields = grouping_fields
        self._grouping_fields = grouping_fields
        self._calculated_fields = calculated_fields
        self._order_by = list(base_qs._order_by)
        self._q = list(base_qs._q)
        self._limits = base_qs._limits
        self._distinct = base_qs._distinct

    def group_by(self, *args):
        """
        This method lets you specify the grouping fields explicitly. The `args` must
        be names of grouping fields or calculated fields that this queryset was
        created with.
        """
        for name in args:
            assert name in self._fields or name in self._calculated_fields, \
                   'Cannot group by `%s` since it is not included in the query' % name
        qs = copy(self)
        qs._grouping_fields = args
        return qs

    def only(self, *field_names):
        """
        This method is not supported on `AggregateQuerySet`.
        """
        raise NotImplementedError('Cannot use "only" with AggregateQuerySet')

    def aggregate(self, *args, **kwargs):
        """
        This method is not supported on `AggregateQuerySet`.
        """
        raise NotImplementedError('Cannot re-aggregate an AggregateQuerySet')

    def as_sql(self):
        """
        Returns the whole query as a SQL string.
        """
        distinct = 'DISTINCT ' if self._distinct else ''
        grouping = comma_join('`%s`' % field for field in self._grouping_fields)
        fields = comma_join(list(self._fields) + ['%s AS %s' % (v, k) for k, v in self._calculated_fields.items()])
        params = dict(
            distinct=distinct,
            grouping=grouping or "''",
            fields=fields,
            table=self._model_cls.table_name(),
            conds=self.conditions_as_sql()
        )
        sql = u'SELECT %(distinct)s%(fields)s\nFROM `%(table)s`\nWHERE %(conds)s\nGROUP BY %(grouping)s' % params
        if self._order_by:
            sql += '\nORDER BY ' + self.order_by_as_sql()
        if self._limits:
            sql += '\nLIMIT %d, %d' % self._limits
        return sql

    def __iter__(self):
        return self._database.select(self.as_sql()) # using an ad-hoc model

    def count(self):
        """
        Returns the number of rows after aggregation.
        """
        sql = u'SELECT count() FROM (%s)' % self.as_sql()
        raw = self._database.raw(sql)
        return int(raw) if raw else 0

<|MERGE_RESOLUTION|>--- conflicted
+++ resolved
@@ -4,14 +4,9 @@
 import pytz
 from copy import copy
 from math import ceil
-<<<<<<< HEAD
 from .engines import CollapsingMergeTree
-from datetime import date, datetime, tzinfo
+from datetime import date, datetime
 from .utils import comma_join
-=======
-from datetime import date, datetime
-from .utils import comma_join, is_iterable
->>>>>>> 962a1673
 
 
 # TODO
@@ -31,10 +26,7 @@
         raise NotImplementedError   # pragma: no cover
 
     def _value_to_sql(self, field, value, quote=True):
-<<<<<<< HEAD
         from infi.clickhouse_orm.funcs import F
-=======
->>>>>>> 962a1673
         if isinstance(value, F):
             return value.to_sql()
         return field.to_db_string(field.to_python(value, pytz.utc), quote)
@@ -192,293 +184,6 @@
 
     def to_sql(self, model_cls):
         return self._operator.to_sql(model_cls, self._field_name, self._value)
-
-
-class F(Cond):
-    """
-    Represents a database function call and its arguments.
-    It doubles as a query condition when the function returns a boolean result.
-    """
-
-    def __init__(self, name, *args):
-        self.name = name
-        self.args = args
-
-    def to_sql(self, *args):
-        args_sql = comma_join(self.arg_to_sql(arg) for arg in self.args)
-        return self.name + '(' + args_sql + ')'
-
-    def arg_to_sql(self, arg):
-        from .fields import Field, StringField, DateTimeField, DateField
-        if isinstance(arg, F):
-            return arg.to_sql()
-        if isinstance(arg, Field):
-            return "`%s`" % arg.name
-        if isinstance(arg, six.string_types):
-            return StringField().to_db_string(arg)
-        if isinstance(arg, datetime):
-            return DateTimeField().to_db_string(arg)
-        if isinstance(arg, date):
-            return DateField().to_db_string(arg)
-        if isinstance(arg, bool):
-            return six.text_type(int(arg))
-        if arg is None:
-            return 'NULL'
-        if is_iterable(arg):
-            return '[' + comma_join(self.arg_to_sql(x) for x in arg) + ']'
-        return six.text_type(arg)
-
-    # Support comparison operators with F objects
-
-    def __lt__(self, other):
-        return F.less(self, other)
-
-    def __le__(self, other):
-        return F.lessOrEquals(self, other)
-
-    def __eq__(self, other):
-        return F.equals(self, other)
-
-    def __ne__(self, other):
-        return F.notEquals(self, other)
-
-    def __gt__(self, other):
-        return F.greater(self, other)
-
-    def __ge__(self, other):
-        return F.greaterOrEquals(self, other)
-
-    # Support arithmetic operations on F objects
-
-    def __add__(self, other):
-        return F.plus(self, other)
-
-    def __radd__(self, other):
-        return F.plus(other, self)
-
-    def __sub__(self, other):
-        return F.minus(self, other)
-
-    def __rsub__(self, other):
-        return F.minus(other, self)
-
-    def __mul__(self, other):
-        return F.multiply(self, other)
-
-    def __rmul__(self, other):
-        return F.multiply(other, self)
-
-    def __div__(self, other):
-        return F.divide(self, other)
-
-    def __rdiv__(self, other):
-        return F.divide(other, self)
-
-    def __mod__(self, other):
-        return F.modulo(self, other)
-
-    def __rmod__(self, other):
-        return F.modulo(other, self)
-
-    def __neg__(self):
-        return F.negate(self)
-
-    def __pos__(self):
-        return self
-
-    # Arithmetic functions
-
-    @staticmethod
-    def plus(a, b):
-        return F('plus', a, b)
-
-    @staticmethod
-    def minus(a, b):
-        return F('minus', a, b)
-
-    @staticmethod
-    def multiply(a, b):
-        return F('multiply', a, b)
-
-    @staticmethod
-    def divide(a, b):
-        return F('divide', a, b)
-
-    @staticmethod
-    def intDiv(a, b):
-        return F('intDiv', a, b)
-
-    @staticmethod
-    def intDivOrZero(a, b):
-        return F('intDivOrZero', a, b)
-
-    @staticmethod
-    def modulo(a, b):
-        return F('modulo', a, b)
-
-    @staticmethod
-    def negate(a):
-        return F('negate', a)
-
-    @staticmethod
-    def abs(a):
-        return F('abs', a)
-
-    @staticmethod
-    def gcd(a, b):
-        return F('gcd',a, b)
-
-    @staticmethod
-    def lcm(a, b):
-        return F('lcm', a, b)
-
-    # Comparison functions
-
-    @staticmethod
-    def equals(a, b):
-        return F('equals', a, b)
-
-    @staticmethod
-    def notEquals(a, b):
-        return F('notEquals', a, b)
-
-    @staticmethod
-    def less(a, b):
-        return F('less', a, b)
-
-    @staticmethod
-    def greater(a, b):
-        return F('greater', a, b)
-
-    @staticmethod
-    def lessOrEquals(a, b):
-        return F('lessOrEquals', a, b)
-
-    @staticmethod
-    def greaterOrEquals(a, b):
-        return F('greaterOrEquals', a, b)
-
-    # Functions for working with dates and times
-
-    @staticmethod
-    def toYear(d):
-        return F('toYear', d)
-
-    @staticmethod
-    def toMonth(d):
-        return F('toMonth', d)
-
-    @staticmethod
-    def toDayOfMonth(d):
-        return F('toDayOfMonth', d)
-
-    @staticmethod
-    def toDayOfWeek(d):
-        return F('toDayOfWeek', d)
-
-    @staticmethod
-    def toHour(d):
-        return F('toHour', d)
-
-    @staticmethod
-    def toMinute(d):
-        return F('toMinute', d)
-
-    @staticmethod
-    def toSecond(d):
-        return F('toSecond', d)
-
-    @staticmethod
-    def toMonday(d):
-        return F('toMonday', d)
-
-    @staticmethod
-    def toStartOfMonth(d):
-        return F('toStartOfMonth', d)
-
-    @staticmethod
-    def toStartOfQuarter(d):
-        return F('toStartOfQuarter', d)
-
-    @staticmethod
-    def toStartOfYear(d):
-        return F('toStartOfYear', d)
-
-    @staticmethod
-    def toStartOfMinute(d):
-        return F('toStartOfMinute', d)
-
-    @staticmethod
-    def toStartOfFiveMinute(d):
-        return F('toStartOfFiveMinute', d)
-
-    @staticmethod
-    def toStartOfFifteenMinutes(d):
-        return F('toStartOfFifteenMinutes', d)
-
-    @staticmethod
-    def toStartOfHour(d):
-        return F('toStartOfHour', d)
-
-    @staticmethod
-    def toStartOfDay(d):
-        return F('toStartOfDay', d)
-
-    @staticmethod
-    def toTime(d):
-        return F('toTime', d)
-
-    @staticmethod
-    def toRelativeYearNum(d, timezone=''):
-        return F('toRelativeYearNum', d, timezone)
-
-    @staticmethod
-    def toRelativeMonthNum(d, timezone=''):
-        return F('toRelativeMonthNum', d, timezone)
-
-    @staticmethod
-    def toRelativeWeekNum(d, timezone=''):
-        return F('toRelativeWeekNum', d, timezone)
-
-    @staticmethod
-    def toRelativeDayNum(d, timezone=''):
-        return F('toRelativeDayNum', d, timezone)
-
-    @staticmethod
-    def toRelativeHourNum(d, timezone=''):
-        return F('toRelativeHourNum', d, timezone)
-
-    @staticmethod
-    def toRelativeMinuteNum(d, timezone=''):
-        return F('toRelativeMinuteNum', d, timezone)
-
-    @staticmethod
-    def toRelativeSecondNum(d, timezone=''):
-        return F('toRelativeSecondNum', d, timezone)
-
-    @staticmethod
-    def now():
-        return F('now')
-
-    @staticmethod
-    def today():
-        return F('today')
-
-    @staticmethod
-    def yesterday(d):
-        return F('yesterday')
-
-    @staticmethod
-    def timeSlot(d):
-        return F('timeSlot', d)
-
-    @staticmethod
-    def timeSlots(start_time, duration):
-        return F('timeSlots', start_time, duration)
-
-    @staticmethod
-    def formatDateTime(d, format, timezone=''):
-        return F('formatDateTime', d, format, timezone)
 
 
 class Q(object):
