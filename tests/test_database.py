--- conflicted
+++ resolved
@@ -150,7 +150,6 @@
         for entry in data:
             yield Person(**entry)
 
-<<<<<<< HEAD
     def test_raw(self):
         self._insert_and_check(self._sample_data(), len(data))
         query = "SELECT * FROM `test-db`.person WHERE first_name = 'Whitney' ORDER BY last_name"
@@ -169,11 +168,11 @@
     def test_drop_readonly_table(self):
         with self.assertRaises(DatabaseException):
             self.database.drop_table(ReadOnlyModel)
-=======
+
     def _sample_buffer_data(self):
         for entry in data:
             yield PersonBuffer(**entry)
->>>>>>> 77b33c0e
+
 
 
 class Person(Model):
@@ -186,17 +185,16 @@
     engine = MergeTree('birthday', ('first_name', 'last_name', 'birthday'))
 
 
-<<<<<<< HEAD
 class ReadOnlyModel(Model):
     readonly = True
 
     name = StringField()
 
-=======
+
 class PersonBuffer(BufferModel, Person):
     
     engine = Buffer(Person)    
->>>>>>> 77b33c0e
+
 
 
 data = [
