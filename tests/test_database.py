--- conflicted
+++ resolved
@@ -166,21 +166,12 @@
             Database(self.database.db_name, username='default', password='wrong')
 
         exc = cm.exception
-<<<<<<< HEAD
-        print(exc.code, exc.message)
-        self.assertIn(exc.code, (193, 516))
-        if exc.code == 193:
-            self.assertTrue('Wrong password for user default' in exc.message)
-        else:
-            self.assertTrue('default: Authentication failed: password is incorrect' in exc.message)
-=======
         if exc.code == 193: # ClickHouse version < 20.3
             self.assertTrue(exc.message.startswith('Wrong password for user default'))
         elif exc.code == 516: # ClickHouse version >= 20.3
             self.assertTrue(exc.message.startswith('default: Authentication failed'))
         else:
             raise Exception('Unexpected error code - %s' % exc.code)
->>>>>>> 27eac137
 
     def test_nonexisting_db(self):
         db = Database('db_not_here', autocreate=False)
