# -*- coding: utf-8 -*-

import unittest

from infi.clickhouse_orm.database import Database, DatabaseException
from infi.clickhouse_orm.models import Model, BufferModel
from infi.clickhouse_orm.fields import *
from infi.clickhouse_orm.engines import *

import logging
logging.getLogger("requests").setLevel(logging.WARNING)


class DatabaseTestCase(unittest.TestCase):

    def setUp(self):
        self.database = Database('test-db')
        self.database.create_table(Person)
        self.database.create_table(PersonBuffer)

    def tearDown(self):
        self.database.drop_table(PersonBuffer)
        self.database.drop_table(Person)
        self.database.drop_database()

    def _insert_and_check(self, data, count):
        self.database.insert(data)
        self.assertEquals(count, self.database.count(Person))
        for instance in data:
            self.assertEquals(self.database, instance.get_database())
<<<<<<< HEAD
=======

    def _insert_and_check_buffer(self, data, count):
        self.database.insert(data)
        self.assertEquals(count, self.database.count(PersonBuffer))
>>>>>>> f70d0697

    def test_insert__generator(self):
        self._insert_and_check(self._sample_data(), len(data))

    def test_insert__list(self):
        self._insert_and_check(list(self._sample_data()), len(data))

    def test_insert__iterator(self):
        self._insert_and_check(iter(self._sample_data()), len(data))

    def test_insert__empty(self):
        self._insert_and_check([], 0)

    def test_count(self):
        self.database.insert(self._sample_data())
        self.assertEquals(self.database.count(Person), 100)
        self.assertEquals(self.database.count(Person, "first_name = 'Courtney'"), 2)
        self.assertEquals(self.database.count(Person, "birthday > '2000-01-01'"), 22)
        self.assertEquals(self.database.count(Person, "birthday < '1970-03-01'"), 0)

    def test_select(self):
        self._insert_and_check(self._sample_data(), len(data))
        query = "SELECT * FROM `test-db`.person WHERE first_name = 'Whitney' ORDER BY last_name"
        results = list(self.database.select(query, Person))
        self.assertEquals(len(results), 2)
        self.assertEquals(results[0].last_name, 'Durham')
        self.assertEquals(results[0].height, 1.72)
        self.assertEquals(results[1].last_name, 'Scott')
        self.assertEquals(results[1].height, 1.70)
        self.assertEqual(results[0].get_database(), self.database)
        self.assertEqual(results[1].get_database(), self.database)

    def test_select_partial_fields(self):
        self._insert_and_check(self._sample_data(), len(data))
        query = "SELECT first_name, last_name FROM `test-db`.person WHERE first_name = 'Whitney' ORDER BY last_name"
        results = list(self.database.select(query, Person))
        self.assertEquals(len(results), 2)
        self.assertEquals(results[0].last_name, 'Durham')
        self.assertEquals(results[0].height, 0) # default value
        self.assertEquals(results[1].last_name, 'Scott')
        self.assertEquals(results[1].height, 0) # default value
        self.assertEqual(results[0].get_database(), self.database)
        self.assertEqual(results[1].get_database(), self.database)

    def test_select_ad_hoc_model(self):
        self._insert_and_check(self._sample_data(), len(data))
        query = "SELECT * FROM `test-db`.person WHERE first_name = 'Whitney' ORDER BY last_name"
        results = list(self.database.select(query))
        self.assertEquals(len(results), 2)
        self.assertEquals(results[0].__class__.__name__, 'AdHocModel')
        self.assertEquals(results[0].last_name, 'Durham')
        self.assertEquals(results[0].height, 1.72)
        self.assertEquals(results[1].last_name, 'Scott')
        self.assertEquals(results[1].height, 1.70)
        self.assertEqual(results[0].get_database(), self.database)
        self.assertEqual(results[1].get_database(), self.database)

    def test_pagination(self):
        self._insert_and_check(self._sample_data(), len(data))
        # Try different page sizes
        for page_size in (1, 2, 7, 10, 30, 100, 150):
            # Iterate over pages and collect all intances
            page_num = 1
            instances = set()
            while True:
                page = self.database.paginate(Person, 'first_name, last_name', page_num, page_size)
                self.assertEquals(page.number_of_objects, len(data))
                self.assertGreater(page.pages_total, 0)
                [instances.add(obj.to_tsv()) for obj in page.objects]
                if page.pages_total == page_num:
                    break
                page_num += 1
            # Verify that all instances were returned
            self.assertEquals(len(instances), len(data))

    def test_pagination_last_page(self):
        self._insert_and_check(self._sample_data(), len(data))
        # Try different page sizes
        for page_size in (1, 2, 7, 10, 30, 100, 150):
            # Ask for the last page in two different ways and verify equality
            page_a = self.database.paginate(Person, 'first_name, last_name', -1, page_size)
            page_b = self.database.paginate(Person, 'first_name, last_name', page_a.pages_total, page_size)
            self.assertEquals(page_a[1:], page_b[1:])
            self.assertEquals([obj.to_tsv() for obj in page_a.objects], 
                              [obj.to_tsv() for obj in page_b.objects])

    def test_pagination_invalid_page(self):
        self._insert_and_check(self._sample_data(), len(data))
        for page_num in (0, -2, -100):
            with self.assertRaises(ValueError):
                self.database.paginate(Person, 'first_name, last_name', page_num, 100)

    def test_special_chars(self):
        s = u'אבגד \\\'"`,.;éåäöšž\n\t\0\b\r'
        p = Person(first_name=s)
        self.database.insert([p])
        p = list(self.database.select("SELECT * from $table", Person))[0]
        self.assertEquals(p.first_name, s)

    def test_readonly(self):
        orig_database = self.database
        self.database = Database(orig_database.db_name, readonly=True)
        with self.assertRaises(DatabaseException):
            self._insert_and_check(self._sample_data(), len(data))
        self.assertEquals(self.database.count(Person), 0)
        with self.assertRaises(DatabaseException):
            self.database.drop_table(Person)
        with self.assertRaises(DatabaseException):
            self.database.drop_database()
        self.database = orig_database

    def test_insert_buffer(self):
        self._insert_and_check_buffer(self._sample_buffer_data(), len(data))

    def _sample_data(self):
        for entry in data:
            yield Person(**entry)

    def test_raw(self):
        self._insert_and_check(self._sample_data(), len(data))
        query = "SELECT * FROM `test-db`.person WHERE first_name = 'Whitney' ORDER BY last_name"
        results = self.database.raw(query)
        self.assertEqual(results, "Whitney\tDurham\t1977-09-15\t1.72\nWhitney\tScott\t1971-07-04\t1.7\n")

    def test_insert_readonly(self):
        m = ReadOnlyModel(name='readonly')
        with self.assertRaises(DatabaseException):
            self.database.insert([m])

    def test_create_readonly_table(self):
        with self.assertRaises(DatabaseException):
            self.database.create_table(ReadOnlyModel)

    def test_drop_readonly_table(self):
        with self.assertRaises(DatabaseException):
            self.database.drop_table(ReadOnlyModel)

<<<<<<< HEAD
=======
    def _sample_buffer_data(self):
        for entry in data:
            yield PersonBuffer(**entry)


>>>>>>> f70d0697

class Person(Model):

    first_name = StringField()
    last_name = StringField()
    birthday = DateField()
    height = Float32Field()

    engine = MergeTree('birthday', ('first_name', 'last_name', 'birthday'))


class ReadOnlyModel(Model):
    readonly = True

    name = StringField()


<<<<<<< HEAD
=======
class PersonBuffer(BufferModel, Person):
    
    engine = Buffer(Person)    


>>>>>>> f70d0697

data = [
    {"first_name": "Abdul", "last_name": "Hester", "birthday": "1970-12-02", "height": "1.63"},
    {"first_name": "Adam", "last_name": "Goodman", "birthday": "1986-01-07", "height": "1.74"},
    {"first_name": "Adena", "last_name": "Norman", "birthday": "1979-05-14", "height": "1.66"},
    {"first_name": "Aline", "last_name": "Crane", "birthday": "1988-05-01", "height": "1.62"},
    {"first_name": "Althea", "last_name": "Barrett", "birthday": "2004-07-28", "height": "1.71"},
    {"first_name": "Amanda", "last_name": "Vang", "birthday": "1973-02-23", "height": "1.68"},
    {"first_name": "Angela", "last_name": "Sanders", "birthday": "2016-01-08", "height": "1.66"},
    {"first_name": "Anne", "last_name": "Rasmussen", "birthday": "1995-04-03", "height": "1.77"},
    {"first_name": "Ariana", "last_name": "Cole", "birthday": "1977-12-20", "height": "1.72"},
    {"first_name": "Ashton", "last_name": "Fuller", "birthday": "1995-11-17", "height": "1.75"},
    {"first_name": "Ava", "last_name": "Sanders", "birthday": "1997-08-10", "height": "1.60"},
    {"first_name": "Barrett", "last_name": "Clemons", "birthday": "1985-07-03", "height": "1.71"},
    {"first_name": "Beatrice", "last_name": "Gregory", "birthday": "1992-01-19", "height": "1.80"},
    {"first_name": "Buffy", "last_name": "Webb", "birthday": "1990-03-06", "height": "1.68"},
    {"first_name": "Callie", "last_name": "Wiley", "birthday": "1987-11-24", "height": "1.69"},
    {"first_name": "Cara", "last_name": "Fox", "birthday": "2004-05-15", "height": "1.71"},
    {"first_name": "Caryn", "last_name": "Sears", "birthday": "1999-02-17", "height": "1.71"},
    {"first_name": "Cassady", "last_name": "Knapp", "birthday": "1977-12-15", "height": "1.72"},
    {"first_name": "Cassady", "last_name": "Rogers", "birthday": "2013-11-04", "height": "1.71"},
    {"first_name": "Catherine", "last_name": "Hicks", "birthday": "1989-05-23", "height": "1.80"},
    {"first_name": "Cathleen", "last_name": "Frank", "birthday": "1977-09-04", "height": "1.61"},
    {"first_name": "Celeste", "last_name": "James", "birthday": "1990-03-08", "height": "1.67"},
    {"first_name": "Chelsea", "last_name": "Castro", "birthday": "2001-08-10", "height": "1.71"},
    {"first_name": "Ciaran", "last_name": "Carver", "birthday": "2016-12-25", "height": "1.76"},
    {"first_name": "Ciaran", "last_name": "Hurley", "birthday": "1995-10-25", "height": "1.65"},
    {"first_name": "Clementine", "last_name": "Moon", "birthday": "1994-03-29", "height": "1.73"},
    {"first_name": "Connor", "last_name": "Jenkins", "birthday": "1999-07-23", "height": "1.67"},
    {"first_name": "Courtney", "last_name": "Cannon", "birthday": "1997-10-26", "height": "1.76"},
    {"first_name": "Courtney", "last_name": "Hoffman", "birthday": "1994-11-07", "height": "1.65"},
    {"first_name": "Denton", "last_name": "Sanchez", "birthday": "1971-10-16", "height": "1.72"},
    {"first_name": "Dominique", "last_name": "Sandoval", "birthday": "1972-02-01", "height": "1.72"},
    {"first_name": "Dora", "last_name": "Cabrera", "birthday": "2016-04-26", "height": "1.68"},
    {"first_name": "Eagan", "last_name": "Dodson", "birthday": "2015-10-22", "height": "1.67"},
    {"first_name": "Edan", "last_name": "Dennis", "birthday": "1989-09-18", "height": "1.73"},
    {"first_name": "Ella", "last_name": "Castillo", "birthday": "1973-03-28", "height": "1.73"},
    {"first_name": "Elton", "last_name": "Ayers", "birthday": "1994-06-20", "height": "1.68"},
    {"first_name": "Elton", "last_name": "Smith", "birthday": "1982-06-20", "height": "1.66"},
    {"first_name": "Emma", "last_name": "Clements", "birthday": "1996-08-07", "height": "1.75"},
    {"first_name": "Evangeline", "last_name": "Weber", "birthday": "1984-06-03", "height": "1.70"},
    {"first_name": "Faith", "last_name": "Emerson", "birthday": "1989-12-30", "height": "1.62"},
    {"first_name": "Fritz", "last_name": "Atkinson", "birthday": "2011-06-15", "height": "1.73"},
    {"first_name": "Galvin", "last_name": "Phillips", "birthday": "2004-01-17", "height": "1.74"},
    {"first_name": "Georgia", "last_name": "Kennedy", "birthday": "1974-12-29", "height": "1.66"},
    {"first_name": "Griffith", "last_name": "Henry", "birthday": "1985-04-02", "height": "1.66"},
    {"first_name": "Hedy", "last_name": "Strong", "birthday": "2001-10-04", "height": "1.60"},
    {"first_name": "Hu", "last_name": "May", "birthday": "1976-10-01", "height": "1.76"},
    {"first_name": "Hyacinth", "last_name": "Kent", "birthday": "1971-07-18", "height": "1.72"},
    {"first_name": "Idola", "last_name": "Fulton", "birthday": "1974-11-27", "height": "1.66"},
    {"first_name": "Jarrod", "last_name": "Gibbs", "birthday": "1987-06-13", "height": "1.62"},
    {"first_name": "Jesse", "last_name": "Gomez", "birthday": "2011-01-28", "height": "1.71"},
    {"first_name": "Josiah", "last_name": "Hodges", "birthday": "2011-09-04", "height": "1.68"},
    {"first_name": "Karleigh", "last_name": "Bartlett", "birthday": "1991-10-24", "height": "1.69"},
    {"first_name": "Keelie", "last_name": "Mathis", "birthday": "1993-10-26", "height": "1.69"},
    {"first_name": "Kieran", "last_name": "Solomon", "birthday": "1993-10-30", "height": "1.69"},
    {"first_name": "Laith", "last_name": "Howell", "birthday": "1991-07-07", "height": "1.70"},
    {"first_name": "Leroy", "last_name": "Pacheco", "birthday": "1998-12-30", "height": "1.70"},
    {"first_name": "Lesley", "last_name": "Stephenson", "birthday": "2010-04-10", "height": "1.64"},
    {"first_name": "Macaulay", "last_name": "Rowe", "birthday": "1982-03-02", "height": "1.68"},
    {"first_name": "Macey", "last_name": "Griffin", "birthday": "1971-09-18", "height": "1.63"},
    {"first_name": "Madeline", "last_name": "Kidd", "birthday": "1984-12-09", "height": "1.69"},
    {"first_name": "Maia", "last_name": "Hyde", "birthday": "1972-06-09", "height": "1.74"},
    {"first_name": "Mary", "last_name": "Kirkland", "birthday": "1987-10-09", "height": "1.73"},
    {"first_name": "Molly", "last_name": "Salas", "birthday": "1994-04-23", "height": "1.70"},
    {"first_name": "Montana", "last_name": "Bruce", "birthday": "1982-06-28", "height": "1.66"},
    {"first_name": "Naomi", "last_name": "Hays", "birthday": "2004-11-27", "height": "1.70"},
    {"first_name": "Norman", "last_name": "Santos", "birthday": "1989-01-10", "height": "1.68"},
    {"first_name": "Octavius", "last_name": "Floyd", "birthday": "1985-02-22", "height": "1.68"},
    {"first_name": "Odette", "last_name": "Mcneil", "birthday": "1978-05-21", "height": "1.76"},
    {"first_name": "Oliver", "last_name": "Ashley", "birthday": "2004-08-13", "height": "1.68"},
    {"first_name": "Quon", "last_name": "Wiggins", "birthday": "1992-05-06", "height": "1.74"},
    {"first_name": "Rafael", "last_name": "Parker", "birthday": "2016-01-24", "height": "1.76"},
    {"first_name": "Reese", "last_name": "Noel", "birthday": "1996-11-04", "height": "1.77"},
    {"first_name": "Rhona", "last_name": "Camacho", "birthday": "1976-12-17", "height": "1.59"},
    {"first_name": "Rigel", "last_name": "Oneal", "birthday": "1993-11-05", "height": "1.63"},
    {"first_name": "Roary", "last_name": "Simmons", "birthday": "1986-07-23", "height": "1.63"},
    {"first_name": "Russell", "last_name": "Pruitt", "birthday": "1979-05-04", "height": "1.63"},
    {"first_name": "Sawyer", "last_name": "Fischer", "birthday": "1995-04-01", "height": "1.78"},
    {"first_name": "Scarlett", "last_name": "Durham", "birthday": "2005-09-29", "height": "1.65"},
    {"first_name": "Seth", "last_name": "Serrano", "birthday": "2017-06-02", "height": "1.71"},
    {"first_name": "Shad", "last_name": "Bradshaw", "birthday": "1998-08-25", "height": "1.72"},
    {"first_name": "Shana", "last_name": "Jarvis", "birthday": "1997-05-21", "height": "1.72"},
    {"first_name": "Sharon", "last_name": "Shelton", "birthday": "1970-05-02", "height": "1.65"},
    {"first_name": "Shoshana", "last_name": "Solis", "birthday": "1998-07-18", "height": "1.65"},
    {"first_name": "Stephen", "last_name": "Baxter", "birthday": "2004-09-24", "height": "1.74"},
    {"first_name": "Sydney", "last_name": "Stevens", "birthday": "1989-07-11", "height": "1.70"},
    {"first_name": "Tasha", "last_name": "Campos", "birthday": "1984-02-11", "height": "1.72"},
    {"first_name": "Ulla", "last_name": "Arnold", "birthday": "1990-06-04", "height": "1.63"},
    {"first_name": "Vaughan", "last_name": "Schmidt", "birthday": "1985-06-19", "height": "1.61"},
    {"first_name": "Velma", "last_name": "English", "birthday": "1999-01-18", "height": "1.65"},
    {"first_name": "Venus", "last_name": "Hurst", "birthday": "1993-10-22", "height": "1.72"},
    {"first_name": "Victor", "last_name": "Woods", "birthday": "1989-06-23", "height": "1.67"},
    {"first_name": "Victoria", "last_name": "Slater", "birthday": "2009-07-19", "height": "1.72"},
    {"first_name": "Wang", "last_name": "Goodwin", "birthday": "1983-05-15", "height": "1.66"},
    {"first_name": "Warren", "last_name": "Bowen", "birthday": "2000-07-20", "height": "1.76"},
    {"first_name": "Warren", "last_name": "Dudley", "birthday": "1995-10-23", "height": "1.59"},
    {"first_name": "Whilemina", "last_name": "Blankenship", "birthday": "1970-07-14", "height": "1.66"},
    {"first_name": "Whitney", "last_name": "Durham", "birthday": "1977-09-15", "height": "1.72"},
    {"first_name": "Whitney", "last_name": "Scott", "birthday": "1971-07-04", "height": "1.70"},
    {"first_name": "Wynter", "last_name": "Garcia", "birthday": "1975-01-10", "height": "1.69"},
    {"first_name": "Yolanda", "last_name": "Duke", "birthday": "1997-02-25", "height": "1.74"}
];<|MERGE_RESOLUTION|>--- conflicted
+++ resolved
@@ -28,13 +28,10 @@
         self.assertEquals(count, self.database.count(Person))
         for instance in data:
             self.assertEquals(self.database, instance.get_database())
-<<<<<<< HEAD
-=======
 
     def _insert_and_check_buffer(self, data, count):
         self.database.insert(data)
         self.assertEquals(count, self.database.count(PersonBuffer))
->>>>>>> f70d0697
 
     def test_insert__generator(self):
         self._insert_and_check(self._sample_data(), len(data))
@@ -172,14 +169,11 @@
         with self.assertRaises(DatabaseException):
             self.database.drop_table(ReadOnlyModel)
 
-<<<<<<< HEAD
-=======
     def _sample_buffer_data(self):
         for entry in data:
             yield PersonBuffer(**entry)
 
 
->>>>>>> f70d0697
 
 class Person(Model):
 
@@ -197,14 +191,11 @@
     name = StringField()
 
 
-<<<<<<< HEAD
-=======
 class PersonBuffer(BufferModel, Person):
     
     engine = Buffer(Person)    
 
 
->>>>>>> f70d0697
 
 data = [
     {"first_name": "Abdul", "last_name": "Hester", "birthday": "1970-12-02", "height": "1.63"},
