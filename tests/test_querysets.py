# -*- coding: utf-8 -*-
from __future__ import unicode_literals, print_function
import unittest

from infi.clickhouse_orm.database import Database
from infi.clickhouse_orm.query import Q, F
from .base_test_with_data import *
from datetime import date, datetime
<<<<<<< HEAD

from logging import getLogger
logger = getLogger('tests')

try:
    Enum # exists in Python 3.4+
except NameError:
    from enum import Enum # use the enum34 library instead
=======
from enum import Enum
>>>>>>> 47499180


class QuerySetTestCase(TestCaseWithData):

    def setUp(self):
        super(QuerySetTestCase, self).setUp()
        self.database.insert(self._sample_data())

    def _test_qs(self, qs, expected_count):
        logger.info(qs.as_sql())
        count = 0
        for instance in qs:
            count += 1
            logger.info('\t[%d]\t%s' % (count, instance.to_dict()))
        self.assertEqual(count, expected_count)
        self.assertEqual(qs.count(), expected_count)

    def test_prewhere(self):
        # We can't distinguish prewhere and where results, it affects performance only.
        # So let's control prewhere acts like where does
        qs = Person.objects_in(self.database)
        self.assertTrue(qs.filter(first_name='Connor', prewhere=True))
        self.assertFalse(qs.filter(first_name='Willy', prewhere=True))

    def test_no_filtering(self):
        qs = Person.objects_in(self.database)
        self._test_qs(qs, len(data))

    def test_truthiness(self):
        qs = Person.objects_in(self.database)
        self.assertTrue(qs.filter(first_name='Connor'))
        self.assertFalse(qs.filter(first_name='Willy'))

    def test_filter_null_value(self):
        qs = Person.objects_in(self.database)
        self._test_qs(qs.filter(passport=None), 98)
        self._test_qs(qs.exclude(passport=None), 2)
        self._test_qs(qs.filter(passport__ne=None), 2)
        self._test_qs(qs.exclude(passport__ne=None), 98)

    def test_filter_string_field(self):
        qs = Person.objects_in(self.database)
        self._test_qs(qs.filter(first_name='Ciaran'), 2)
        self._test_qs(qs.filter(first_name='ciaran'), 0) # case sensitive
        self._test_qs(qs.filter(first_name__iexact='ciaran'), 2) # case insensitive
        self._test_qs(qs.filter(first_name__gt='Whilemina'), 4)
        self._test_qs(qs.filter(first_name__gte='Whilemina'), 5)
        self._test_qs(qs.filter(first_name__lt='Adam'), 1)
        self._test_qs(qs.filter(first_name__lte='Adam'), 2)
        self._test_qs(qs.filter(first_name__in=('Connor', 'Courtney')), 3) # in tuple
        self._test_qs(qs.filter(first_name__in=['Connor', 'Courtney']), 3) # in list
        self._test_qs(qs.filter(first_name__in="'Connor', 'Courtney'"), 3) # in string
        self._test_qs(qs.filter(first_name__not_in="'Connor', 'Courtney'"), 97)
        self._test_qs(qs.filter(first_name__contains='sh'), 3) # case sensitive
        self._test_qs(qs.filter(first_name__icontains='sh'), 6) # case insensitive
        self._test_qs(qs.filter(first_name__startswith='le'), 0) # case sensitive
        self._test_qs(qs.filter(first_name__istartswith='Le'), 2) # case insensitive
        self._test_qs(qs.filter(first_name__istartswith=''), 100) # empty prefix
        self._test_qs(qs.filter(first_name__endswith='IA'), 0) # case sensitive
        self._test_qs(qs.filter(first_name__iendswith='ia'), 3) # case insensitive
        self._test_qs(qs.filter(first_name__iendswith=''), 100) # empty suffix

    def test_filter_with_q_objects(self):
        qs = Person.objects_in(self.database)
        self._test_qs(qs.filter(Q(first_name='Ciaran')), 2)
        self._test_qs(qs.filter(Q(first_name='Ciaran') | Q(first_name='Chelsea')), 3)
        self._test_qs(qs.filter(Q(first_name__in=['Warren', 'Whilemina', 'Whitney']) & Q(height__gte=1.7)), 3)
        self._test_qs(qs.filter((Q(first_name__in=['Warren', 'Whilemina', 'Whitney']) & Q(height__gte=1.7) |
                                 (Q(first_name__in=['Victoria', 'Victor', 'Venus']) & Q(height__lt=1.7)))), 4)
        self._test_qs(qs.filter(Q(first_name='Elton') & ~Q(last_name='Smith')), 1)
        # Check operator precendence
        self._test_qs(qs.filter(first_name='Cassady').filter(Q(last_name='Knapp') | Q(last_name='Rogers') | Q(last_name='Gregory')), 2)
        self._test_qs(qs.filter(Q(first_name='Cassady') & Q(last_name='Knapp') | Q(first_name='Beatrice') & Q(last_name='Gregory')), 2)
        self._test_qs(qs.filter(Q(first_name='Courtney') | Q(first_name='Cassady') & Q(last_name='Knapp')), 3)

    def test_filter_unicode_string(self):
        self.database.insert([
            Person(first_name=u'דונלד', last_name=u'דאק')
        ])
        qs = Person.objects_in(self.database)
        self._test_qs(qs.filter(first_name=u'דונלד'), 1)

    def test_filter_float_field(self):
        qs = Person.objects_in(self.database)
        self._test_qs(qs.filter(height__gt=2), 0)
        self._test_qs(qs.filter(height__lt=1.61), 4)
        self._test_qs(qs.filter(height__lt='1.61'), 4)
        self._test_qs(qs.exclude(height__lt='1.61'), 96)
        self._test_qs(qs.filter(height__gt=0), 100)
        self._test_qs(qs.exclude(height__gt=0), 0)

    def test_filter_date_field(self):
        qs = Person.objects_in(self.database)
        self._test_qs(qs.filter(birthday='1970-12-02'), 1)
        self._test_qs(qs.filter(birthday__eq='1970-12-02'), 1)
        self._test_qs(qs.filter(birthday__ne='1970-12-02'), 99)
        self._test_qs(qs.filter(birthday=date(1970, 12, 2)), 1)
        self._test_qs(qs.filter(birthday__lte=date(1970, 12, 2)), 3)

    def test_mutiple_filter(self):
        qs = Person.objects_in(self.database)
        # Single filter call with multiple conditions is ANDed
        self._test_qs(qs.filter(first_name='Ciaran', last_name='Carver'), 1)
        # Separate filter calls are also ANDed
        self._test_qs(qs.filter(first_name='Ciaran').filter(last_name='Carver'), 1)
        self._test_qs(qs.filter(birthday='1970-12-02').filter(birthday='1986-01-07'), 0)

    def test_multiple_exclude(self):
        qs = Person.objects_in(self.database)
        # Single exclude call with multiple conditions is ANDed
        self._test_qs(qs.exclude(first_name='Ciaran', last_name='Carver'), 99)
        # Separate exclude calls are ORed
        self._test_qs(qs.exclude(first_name='Ciaran').exclude(last_name='Carver'), 98)
        self._test_qs(qs.exclude(birthday='1970-12-02').exclude(birthday='1986-01-07'), 98)

    def test_only(self):
        qs = Person.objects_in(self.database).only('first_name', 'last_name')
        for person in qs:
            self.assertTrue(person.first_name)
            self.assertTrue(person.last_name)
            self.assertFalse(person.height)
            self.assertEqual(person.birthday, date(1970, 1, 1))

    def test_order_by(self):
        qs = Person.objects_in(self.database)
        self.assertFalse('ORDER BY' in qs.as_sql())
        self.assertFalse(qs.order_by_as_sql())
        person = list(qs.order_by('first_name', 'last_name'))[0]
        self.assertEqual(person.first_name, 'Abdul')
        person = list(qs.order_by('-first_name', '-last_name'))[0]
        self.assertEqual(person.first_name, 'Yolanda')
        person = list(qs.order_by('height'))[0]
        self.assertEqual(person.height, 1.59)
        person = list(qs.order_by('-height'))[0]
        self.assertEqual(person.height, 1.8)

    def test_in_subquery(self):
        qs = Person.objects_in(self.database)
        self._test_qs(qs.filter(height__in='SELECT max(height) FROM $table'), 2)
        self._test_qs(qs.filter(first_name__in=qs.only('last_name')), 2)
        self._test_qs(qs.filter(first_name__not_in=qs.only('last_name')), 98)

    def _insert_sample_model(self):
        self.database.create_table(SampleModel)
        now = datetime.now()
        self.database.insert([
            SampleModel(timestamp=now, num=1, color=Color.red),
            SampleModel(timestamp=now, num=2, color=Color.red),
            SampleModel(timestamp=now, num=3, color=Color.blue),
            SampleModel(timestamp=now, num=4, color=Color.white),
        ])

    def _insert_sample_collapsing_model(self):
        self.database.create_table(SampleCollapsingModel)
        now = datetime.now()
        self.database.insert([
            SampleCollapsingModel(timestamp=now, num=1, color=Color.red),
            SampleCollapsingModel(timestamp=now, num=2, color=Color.red),
            SampleCollapsingModel(timestamp=now, num=2, color=Color.red, sign=-1),
            SampleCollapsingModel(timestamp=now, num=2, color=Color.green),
            SampleCollapsingModel(timestamp=now, num=3, color=Color.white),
            SampleCollapsingModel(timestamp=now, num=4, color=Color.white, sign=1),
            SampleCollapsingModel(timestamp=now, num=4, color=Color.white, sign=-1),
            SampleCollapsingModel(timestamp=now, num=4, color=Color.blue, sign=1),
        ])

    def test_filter_enum_field(self):
        self._insert_sample_model()
        qs = SampleModel.objects_in(self.database)
        self._test_qs(qs.filter(color=Color.red), 2)
        self._test_qs(qs.exclude(color=Color.white), 3)
        # Different ways to specify blue
        self._test_qs(qs.filter(color__gt=Color.blue), 1)
        self._test_qs(qs.filter(color__gt='blue'), 1)
        self._test_qs(qs.filter(color__gt=2), 1)

    def test_filter_int_field(self):
        self._insert_sample_model()
        qs = SampleModel.objects_in(self.database)
        self._test_qs(qs.filter(num=1), 1)
        self._test_qs(qs.filter(num__eq=1), 1)
        self._test_qs(qs.filter(num__ne=1), 3)
        self._test_qs(qs.filter(num__gt=1), 3)
        self._test_qs(qs.filter(num__gte=1), 4)
        self._test_qs(qs.filter(num__in=(1, 2, 3)), 3)
        self._test_qs(qs.filter(num__in=range(1, 4)), 3)

    def test_slicing(self):
        db = Database('system')
        numbers = list(range(100))
        qs = Numbers.objects_in(db)
        self.assertEqual(qs[0].number, numbers[0])
        self.assertEqual(qs[5].number, numbers[5])
        self.assertEqual([row.number for row in qs[:1]], numbers[:1])
        self.assertEqual([row.number for row in qs[:10]], numbers[:10])
        self.assertEqual([row.number for row in qs[3:10]], numbers[3:10])
        self.assertEqual([row.number for row in qs[9:10]], numbers[9:10])
        self.assertEqual([row.number for row in qs[10:10]], numbers[10:10])

    def test_invalid_slicing(self):
        db = Database('system')
        qs = Numbers.objects_in(db)
        with self.assertRaises(AssertionError):
            qs[3:10:2]
        with self.assertRaises(AssertionError):
            qs[-5]
        with self.assertRaises(AssertionError):
            qs[:-5]
        with self.assertRaises(AssertionError):
            qs[50:1]

    def test_pagination(self):
        qs = Person.objects_in(self.database).order_by('first_name', 'last_name')
        # Try different page sizes
        for page_size in (1, 2, 7, 10, 30, 100, 150):
            # Iterate over pages and collect all instances
            page_num = 1
            instances = set()
            while True:
                page = qs.paginate(page_num, page_size)
                self.assertEqual(page.number_of_objects, len(data))
                self.assertGreater(page.pages_total, 0)
                [instances.add(obj.to_tsv()) for obj in page.objects]
                if page.pages_total == page_num:
                    break
                page_num += 1
            # Verify that all instances were returned
            self.assertEqual(len(instances), len(data))

    def test_pagination_last_page(self):
        qs = Person.objects_in(self.database).order_by('first_name', 'last_name')
        # Try different page sizes
        for page_size in (1, 2, 7, 10, 30, 100, 150):
            # Ask for the last page in two different ways and verify equality
            page_a = qs.paginate(-1, page_size)
            page_b = qs.paginate(page_a.pages_total, page_size)
            self.assertEqual(page_a[1:], page_b[1:])
            self.assertEqual([obj.to_tsv() for obj in page_a.objects],
                              [obj.to_tsv() for obj in page_b.objects])

    def test_pagination_invalid_page(self):
        qs = Person.objects_in(self.database).order_by('first_name', 'last_name')
        for page_num in (0, -2, -100):
            with self.assertRaises(ValueError):
                qs.paginate(page_num, 100)

    def test_pagination_with_conditions(self):
        qs = Person.objects_in(self.database).order_by('first_name', 'last_name').filter(first_name__lt='Ava')
        page = qs.paginate(1, 100)
        self.assertEqual(page.number_of_objects, 10)

    def test_distinct(self):
        qs = Person.objects_in(self.database).distinct()
        self._test_qs(qs, 100)
        self._test_qs(qs.only('first_name'), 94)

    def test_materialized_field(self):
        self._insert_sample_model()
        qs = SampleModel.objects_in(self.database)
        for obj in qs:
            self.assertTrue(obj.materialized_date != DateField.min_value)

    def test_alias_field(self):
        self._insert_sample_model()
        qs = SampleModel.objects_in(self.database)
        for obj in qs:
            self.assertTrue(obj.num_squared == obj.num ** 2)

    def test_count_of_slice(self):
        qs = Person.objects_in(self.database)
        self._test_qs(qs[:70], 70)
        self._test_qs(qs[70:80], 10)
        self._test_qs(qs[80:], 20)

    def test_final(self):
        # Final can be used with CollapsingMergeTree engine only
        with self.assertRaises(TypeError):
            Person.objects_in(self.database).final()

        self._insert_sample_collapsing_model()
        res = list(SampleCollapsingModel.objects_in(self.database).final().order_by('num'))
        self.assertEqual(4, len(res))
        for item, exp_color in zip(res, (Color.red, Color.green, Color.white, Color.blue)):
            self.assertEqual(exp_color, item.color)

    def test_mixed_filter(self):
        qs = Person.objects_in(self.database)
        qs = qs.filter(Q(first_name='a'), F('greater', Person.height, 1.7), last_name='b')
        self.assertEqual(qs.conditions_as_sql(),
                         "first_name = 'a' AND greater(`height`, 1.7) AND last_name = 'b'")

    def test_invalid_filter(self):
        qs = Person.objects_in(self.database)
        with self.assertRaises(TypeError):
            qs.filter('foo')


class AggregateTestCase(TestCaseWithData):

    def setUp(self):
        super(AggregateTestCase, self).setUp()
        self.database.insert(self._sample_data())

    def test_aggregate_no_grouping(self):
        qs = Person.objects_in(self.database).aggregate(average_height='avg(height)', count='count()')
        print(qs.as_sql())
        self.assertEqual(qs.count(), 1)
        for row in qs:
            self.assertAlmostEqual(row.average_height, 1.6923, places=4)
            self.assertEqual(row.count, 100)

    def test_aggregate_with_filter(self):
        # When filter comes before aggregate
        qs = Person.objects_in(self.database).filter(first_name='Warren').aggregate(average_height='avg(height)', count='count()')
        print(qs.as_sql())
        self.assertEqual(qs.count(), 1)
        for row in qs:
            self.assertAlmostEqual(row.average_height, 1.675, places=4)
            self.assertEqual(row.count, 2)
        # When filter comes after aggregate
        qs = Person.objects_in(self.database).aggregate(average_height='avg(height)', count='count()').filter(first_name='Warren')
        print(qs.as_sql())
        self.assertEqual(qs.count(), 1)
        for row in qs:
            self.assertAlmostEqual(row.average_height, 1.675, places=4)
            self.assertEqual(row.count, 2)

    def test_aggregate_with_implicit_grouping(self):
        qs = Person.objects_in(self.database).aggregate('first_name', average_height='avg(height)', count='count()')
        print(qs.as_sql())
        self.assertEqual(qs.count(), 94)
        total = 0
        for row in qs:
            self.assertTrue(1.5 < row.average_height < 2)
            self.assertTrue(0 < row.count < 3)
            total += row.count
        self.assertEqual(total, 100)

    def test_aggregate_with_explicit_grouping(self):
        qs = Person.objects_in(self.database).aggregate(weekday='toDayOfWeek(birthday)', count='count()').group_by('weekday')
        print(qs.as_sql())
        self.assertEqual(qs.count(), 7)
        total = 0
        for row in qs:
            total += row.count
        self.assertEqual(total, 100)

    def test_aggregate_with_order_by(self):
        qs = Person.objects_in(self.database).aggregate(weekday='toDayOfWeek(birthday)', count='count()').group_by('weekday')
        days = [row.weekday for row in qs.order_by('weekday')]
        self.assertEqual(days, list(range(1, 8)))

    def test_aggregate_with_indexing(self):
        qs = Person.objects_in(self.database).aggregate(weekday='toDayOfWeek(birthday)', count='count()').group_by('weekday')
        total = 0
        for i in range(7):
            total += qs[i].count
        self.assertEqual(total, 100)

    def test_aggregate_with_slicing(self):
        qs = Person.objects_in(self.database).aggregate(weekday='toDayOfWeek(birthday)', count='count()').group_by('weekday')
        total = sum(row.count for row in qs[:3]) + sum(row.count for row in qs[3:])
        self.assertEqual(total, 100)

    def test_aggregate_with_pagination(self):
        qs = Person.objects_in(self.database).aggregate(weekday='toDayOfWeek(birthday)', count='count()').group_by('weekday')
        total = 0
        page_num = 1
        while True:
            page = qs.paginate(page_num, page_size=3)
            self.assertEqual(page.number_of_objects, 7)
            total += sum(row.count for row in page.objects)
            if page.pages_total == page_num:
                break
            page_num += 1
        self.assertEqual(total, 100)

    def test_aggregate_with_wrong_grouping(self):
        with self.assertRaises(AssertionError):
            Person.objects_in(self.database).aggregate(weekday='toDayOfWeek(birthday)', count='count()').group_by('first_name')

    def test_aggregate_with_no_calculated_fields(self):
        with self.assertRaises(AssertionError):
            Person.objects_in(self.database).aggregate()

    def test_aggregate_with_only(self):
        # Cannot put only() after aggregate()
        with self.assertRaises(NotImplementedError):
            Person.objects_in(self.database).aggregate(weekday='toDayOfWeek(birthday)', count='count()').only('weekday')
        # When only() comes before aggregate(), it gets overridden
        qs = Person.objects_in(self.database).only('last_name').aggregate(average_height='avg(height)', count='count()')
        self.assertTrue('last_name' not in qs.as_sql())

    def test_aggregate_on_aggregate(self):
        with self.assertRaises(NotImplementedError):
            Person.objects_in(self.database).aggregate(weekday='toDayOfWeek(birthday)', count='count()').aggregate(s='sum(height)')

    def test_filter_on_calculated_field(self):
        # This is currently not supported, so we expect it to fail
        with self.assertRaises(AttributeError):
            qs = Person.objects_in(self.database).aggregate(weekday='toDayOfWeek(birthday)', count='count()').group_by('weekday')
            qs = qs.filter(weekday=1)
            self.assertEqual(qs.count(), 1)

    def test_aggregate_with_distinct(self):
        # In this case distinct has no effect
        qs = Person.objects_in(self.database).aggregate(average_height='avg(height)').distinct()
        print(qs.as_sql())
        self.assertEqual(qs.count(), 1)

    def test_aggregate_with_totals(self):
        qs = Person.objects_in(self.database).aggregate('first_name', count='count()').\
            with_totals().order_by('-count')[:5]
        print(qs.as_sql())
        result = list(qs)
        self.assertEqual(len(result), 6)
        for row in result[:-1]:
            self.assertEqual(2, row.count)

        self.assertEqual(100, result[-1].count)

    def test_double_underscore_field(self):
        class Mdl(Model):
            the__number = Int32Field()
            the__next__number = Int32Field()
            engine = Memory()
        qs = Mdl.objects_in(self.database).filter(the__number=1)
        self.assertEqual(qs.conditions_as_sql(), 'the__number = 1')
        qs = Mdl.objects_in(self.database).filter(the__number__gt=1)
        self.assertEqual(qs.conditions_as_sql(), 'the__number > 1')
        qs = Mdl.objects_in(self.database).filter(the__next__number=1)
        self.assertEqual(qs.conditions_as_sql(), 'the__next__number = 1')
        qs = Mdl.objects_in(self.database).filter(the__next__number__gt=1)
        self.assertEqual(qs.conditions_as_sql(), 'the__next__number > 1')


class FuncsTestCase(TestCaseWithData):

    def setUp(self):
        super(FuncsTestCase, self).setUp()
        self.database.insert(self._sample_data())

    def _test_qs(self, qs, expected_count):
        logger.info(qs.as_sql())
        count = 0
        for instance in qs:
            count += 1
            logger.info('\t[%d]\t%s' % (count, instance.to_dict()))
        self.assertEqual(count, expected_count)
        self.assertEqual(qs.count(), expected_count)

    def _test_func(self, func, expected_value=None):
        sql = 'SELECT %s AS value' % func.to_sql()
        logger.info(sql)
        result = list(self.database.select(sql))
        logger.info('\t==> %s', result[0].value)
        if expected_value is not None:
            self.assertEqual(result[0].value, expected_value)

    def test_func_to_sql(self):
        # No args
        self.assertEqual(F('func').to_sql(), 'func()')
        # String args
        self.assertEqual(F('func', "Wendy's", u"Wendy's").to_sql(), "func('Wendy\\'s', 'Wendy\\'s')")
        # Numeric args
        self.assertEqual(F('func', 1, 1.1, Decimal('3.3')).to_sql(), "func(1, 1.1, 3.3)")
        # Date args
        self.assertEqual(F('func', date(2018, 12, 31)).to_sql(), "func('2018-12-31')")
        # Datetime args
        self.assertEqual(F('func', datetime(2018, 12, 31)).to_sql(), "func('1546214400')")
        # Boolean args
        self.assertEqual(F('func', True, False).to_sql(), "func(1, 0)")
        # Null args
        self.assertEqual(F('func', None).to_sql(), "func(NULL)")
        # Fields as args
        self.assertEqual(F('func', SampleModel.color).to_sql(), "func(`color`)")
        # Funcs as args
        self.assertEqual(F('func', F('sqrt', 25)).to_sql(), 'func(sqrt(25))')
        # Iterables as args
        x = [1, 'z', F('foo', 17)]
        for y in [x, tuple(x), iter(x)]:
            self.assertEqual(F('func', y, 5).to_sql(), "func([1, 'z', foo(17)], 5)")
        self.assertEqual(F('func', [(1, 2), (3, 4)]).to_sql(), "func([[1, 2], [3, 4]])")

    def test_filter_float_field(self):
        qs = Person.objects_in(self.database)
        # Height > 2
        self._test_qs(qs.filter(F.greater(Person.height, 2)), 0)
        self._test_qs(qs.filter(Person.height > 2), 0)
        # Height > 1.61
        self._test_qs(qs.filter(F.greater(Person.height, 1.61)), 96)
        self._test_qs(qs.filter(Person.height > 1.61), 96)
        # Height < 1.61
        self._test_qs(qs.filter(F.less(Person.height, 1.61)), 4)
        self._test_qs(qs.filter(Person.height < 1.61), 4)

    def test_filter_date_field(self):
        qs = Person.objects_in(self.database)
        # People born on the 30th
        self._test_qs(qs.filter(F('equals', F('toDayOfMonth', Person.birthday), 30)), 3)
        self._test_qs(qs.filter(F('toDayOfMonth', Person.birthday) == 30), 3)
        self._test_qs(qs.filter(F.toDayOfMonth(Person.birthday) == 30), 3)
        # People born on Sunday
        self._test_qs(qs.filter(F('equals', F('toDayOfWeek', Person.birthday), 7)), 18)
        self._test_qs(qs.filter(F('toDayOfWeek', Person.birthday) == 7), 18)
        self._test_qs(qs.filter(F.toDayOfWeek(Person.birthday) == 7), 18)
        # People born on 1976-10-01
        self._test_qs(qs.filter(F('equals', Person.birthday, '1976-10-01')), 1)
        self._test_qs(qs.filter(F('equals', Person.birthday, date(1976, 10, 01))), 1)
        self._test_qs(qs.filter(Person.birthday == date(1976, 10, 01)), 1)

    def test_func_as_field_value(self):
        qs = Person.objects_in(self.database)
        self._test_qs(qs.filter(height__gt=F.plus(1, 0.61)), 96)
        self._test_qs(qs.exclude(birthday=F.today()), 100)
        self._test_qs(qs.filter(birthday__between=['1970-01-01', F.today()]), 100)

    def test_comparison_operators(self):
        one = F.plus(1, 0)
        two = F.plus(1, 1)
        self._test_func(one > one, 0)
        self._test_func(two > one, 1)
        self._test_func(one >= two, 0)
        self._test_func(one >= one, 1)
        self._test_func(one < one, 0)
        self._test_func(one < two, 1)
        self._test_func(two <= one, 0)
        self._test_func(one <= one, 1)
        self._test_func(one == two, 0)
        self._test_func(one == one, 1)
        self._test_func(one != one, 0)
        self._test_func(one != two, 1)

    def test_arithmetic_operators(self):
        one = F.plus(1, 0)
        two = F.plus(1, 1)
        # +
        self._test_func(one + two, 3)
        self._test_func(one + 2, 3)
        self._test_func(2 + one, 3)
        # -
        self._test_func(one - two, -1)
        self._test_func(one - 2, -1)
        self._test_func(1 - two, -1)
        # *
        self._test_func(one * two, 2)
        self._test_func(one * 2, 2)
        self._test_func(1 * two, 2)
        # /
        self._test_func(one / two, 0.5)
        self._test_func(one / 2, 0.5)
        self._test_func(1 / two, 0.5)
        # %
        self._test_func(one % two, 1)
        self._test_func(one % 2, 1)
        self._test_func(1 % two, 1)
        # sign
        self._test_func(-one, -1)
        self._test_func(--one, 1)
        self._test_func(+one, 1)






Color = Enum('Color', u'red blue green yellow brown white black')


class SampleModel(Model):

    timestamp = DateTimeField()
    materialized_date = DateField(materialized='toDate(timestamp)')
    num = Int32Field()
    color = Enum8Field(Color)
    num_squared = Int32Field(alias='num*num')

    engine = MergeTree('materialized_date', ('materialized_date',))


class SampleCollapsingModel(SampleModel):

    sign = Int8Field(default=1)

    engine = CollapsingMergeTree('materialized_date', ('num',), 'sign')


class Numbers(Model):

    number = UInt64Field()

<|MERGE_RESOLUTION|>--- conflicted
+++ resolved
@@ -3,21 +3,15 @@
 import unittest
 
 from infi.clickhouse_orm.database import Database
-from infi.clickhouse_orm.query import Q, F
+from infi.clickhouse_orm.query import Q
+from infi.clickhouse_orm.funcs import F
 from .base_test_with_data import *
 from datetime import date, datetime
-<<<<<<< HEAD
+from enum import Enum
 
 from logging import getLogger
 logger = getLogger('tests')
 
-try:
-    Enum # exists in Python 3.4+
-except NameError:
-    from enum import Enum # use the enum34 library instead
-=======
-from enum import Enum
->>>>>>> 47499180
 
 
 class QuerySetTestCase(TestCaseWithData):
@@ -307,7 +301,7 @@
         qs = Person.objects_in(self.database)
         qs = qs.filter(Q(first_name='a'), F('greater', Person.height, 1.7), last_name='b')
         self.assertEqual(qs.conditions_as_sql(),
-                         "first_name = 'a' AND greater(`height`, 1.7) AND last_name = 'b'")
+                         "(first_name = 'a') AND (greater(`height`, 1.7)) AND (last_name = 'b')")
 
     def test_invalid_filter(self):
         qs = Person.objects_in(self.database)
@@ -485,9 +479,9 @@
         # Numeric args
         self.assertEqual(F('func', 1, 1.1, Decimal('3.3')).to_sql(), "func(1, 1.1, 3.3)")
         # Date args
-        self.assertEqual(F('func', date(2018, 12, 31)).to_sql(), "func('2018-12-31')")
+        self.assertEqual(F('func', date(2018, 12, 31)).to_sql(), "func(toDate('2018-12-31'))")
         # Datetime args
-        self.assertEqual(F('func', datetime(2018, 12, 31)).to_sql(), "func('1546214400')")
+        self.assertEqual(F('func', datetime(2018, 12, 31)).to_sql(), "func(toDateTime('1546214400'))")
         # Boolean args
         self.assertEqual(F('func', True, False).to_sql(), "func(1, 0)")
         # Null args
